#!/usr/bin/env python3

import sys
import logging
import argparse

from random import seed, randrange

def add():
    return randrange(1000) + randrange(1000)

def subtract():
    return randrange(1000) - randrange(1000)

<<<<<<< HEAD
def divide():
    return randrange(1000) / randrange(1000)

def multiply():
    return randrange(1000) * randrange(1000)
=======
def setup_cli():
    parser = argparse.ArgumentParser()
    parser.add_argument('--debug', action='store_true',
                        help='Enable extra debugging output')
    parser.add_argument('--seed', default=0,
                        help='Set the random number seed')
    args = parser.parse_args()

    return args
>>>>>>> cf6d3f68

def main():
    args = setup_cli()

    level = logging.INFO
    if args.debug:
        level = logging.DEBUG

    logging.basicConfig(level=level,
                        stream=sys.stdout,
                        format='%(levelname)s: %(message)s')
    seed(args.seed)

    logging.info("Welcome to the [not-so] random number calculator!")

    op = randrange(4)
    if op == 0:
        logging.debug("Adding!")
        result = add()
    elif op == 1:
        logging.debug("Subtracting!")
        result = subtract()
    elif op == 2:
        print("Dividing!")
        result = divide()
    elif op == 3:
        print("Multiplying!")
        result = multiply()

    logging.info(f"The result is {result}")

if __name__ == "__main__":
    main()<|MERGE_RESOLUTION|>--- conflicted
+++ resolved
@@ -12,13 +12,12 @@
 def subtract():
     return randrange(1000) - randrange(1000)
 
-<<<<<<< HEAD
 def divide():
     return randrange(1000) / randrange(1000)
 
 def multiply():
     return randrange(1000) * randrange(1000)
-=======
+
 def setup_cli():
     parser = argparse.ArgumentParser()
     parser.add_argument('--debug', action='store_true',
@@ -28,7 +27,6 @@
     args = parser.parse_args()
 
     return args
->>>>>>> cf6d3f68
 
 def main():
     args = setup_cli()
@@ -52,10 +50,10 @@
         logging.debug("Subtracting!")
         result = subtract()
     elif op == 2:
-        print("Dividing!")
+        logging.debug("Dividing!")
         result = divide()
     elif op == 3:
-        print("Multiplying!")
+        logging.debug("Multiplying!")
         result = multiply()
 
     logging.info(f"The result is {result}")
